import lightning as pl
import pandas as pd
import torch
from lightning.pytorch.callbacks import EarlyStopping, ModelCheckpoint
from sklearn.base import BaseEstimator
from sklearn.metrics import mean_squared_error
import warnings
from ..base_models.lightning_wrapper import TaskModel
from ..data_utils.datamodule import MambularDataModule
from ..preprocessing import Preprocessor
from lightning.pytorch.callbacks import ModelSummary
from dataclasses import asdict, is_dataclass


class SklearnBaseRegressor(BaseEstimator):
    def __init__(self, model, config, **kwargs):
        self.preprocessor_arg_names = [
            "n_bins",
            "numerical_preprocessing",
            "use_decision_tree_bins",
            "binning_strategy",
            "task",
            "cat_cutoff",
            "treat_all_integers_as_numerical",
            "knots",
            "degree",
        ]

        self.config_kwargs = {
            k: v for k, v in kwargs.items() if k not in self.preprocessor_arg_names
        }
        self.config = config(**self.config_kwargs)

        preprocessor_kwargs = {
            k: v for k, v in kwargs.items() if k in self.preprocessor_arg_names
        }

        self.preprocessor = Preprocessor(**preprocessor_kwargs)
        self.base_model = model
        self.model = None
        self.built = False

        # Raise a warning if task is set to 'classification'
        if preprocessor_kwargs.get("task") == "classification":
            warnings.warn(
                "The task is set to 'classification'. The Regressor is designed for regression tasks.",
                UserWarning,
            )

<<<<<<< HEAD
        self.base_model = model
        self.built = False

=======
>>>>>>> cc92798d
    def get_params(self, deep=True):
        """
        Get parameters for this estimator.

        Parameters
        ----------
        deep : bool, default=True
            If True, will return the parameters for this estimator and contained subobjects that are estimators.

        Returns
        -------
        params : dict
            Parameter names mapped to their values.
        """
        params = {}
        params.update(self.config_kwargs)

        if deep:
            preprocessor_params = {
                "preprocessor__" + key: value
                for key, value in self.preprocessor.get_params().items()
            }
            params.update(preprocessor_params)

        return params

    def set_params(self, **parameters):
        """
        Set the parameters of this estimator.

        Parameters
        ----------
        **parameters : dict
            Estimator parameters.

        Returns
        -------
        self : object
            Estimator instance.
        """
        config_params = {
            k: v for k, v in parameters.items() if not k.startswith("preprocessor__")
        }
        preprocessor_params = {
            k.split("__")[1]: v
            for k, v in parameters.items()
            if k.startswith("preprocessor__")
        }

        if config_params:
            self.config_kwargs.update(config_params)
            if self.config is not None:
                for key, value in config_params.items():
                    setattr(self.config, key, value)
            else:
                self.config = self.config_class(**self.config_kwargs)

        if preprocessor_params:
            self.preprocessor.set_params(**preprocessor_params)

        return self

    def build_model(
        self,
        X,
        y,
        val_size: float = 0.2,
        X_val=None,
        y_val=None,
        random_state: int = 101,
        batch_size: int = 128,
        shuffle: bool = True,
        lr: float = 1e-4,
        lr_patience: int = 10,
        factor: float = 0.1,
        weight_decay: float = 1e-06,
        dataloader_kwargs={},
    ):
        """
        Builds the model using the provided training data.

        Parameters
        ----------
        X : DataFrame or array-like, shape (n_samples, n_features)
            The training input samples.
        y : array-like, shape (n_samples,) or (n_samples, n_targets)
            The target values (real numbers).
        val_size : float, default=0.2
            The proportion of the dataset to include in the validation split if `X_val` is None. Ignored if `X_val` is provided.
        X_val : DataFrame or array-like, shape (n_samples, n_features), optional
            The validation input samples. If provided, `X` and `y` are not split and this data is used for validation.
        y_val : array-like, shape (n_samples,) or (n_samples, n_targets), optional
            The validation target values. Required if `X_val` is provided.
        random_state : int, default=101
            Controls the shuffling applied to the data before applying the split.
        batch_size : int, default=64
            Number of samples per gradient update.
        shuffle : bool, default=True
            Whether to shuffle the training data before each epoch.
        lr : float, default=1e-3
            Learning rate for the optimizer.
        lr_patience : int, default=10
            Number of epochs with no improvement on the validation loss to wait before reducing the learning rate.
        factor : float, default=0.1
            Factor by which the learning rate will be reduced.
        weight_decay : float, default=0.025
            Weight decay (L2 penalty) coefficient.
        dataloader_kwargs: dict, default={}
            The kwargs for the pytorch dataloader class.



        Returns
        -------
        self : object
            The built regressor.
        """
        if not isinstance(X, pd.DataFrame):
            X = pd.DataFrame(X)
        if isinstance(y, pd.Series):
            y = y.values
        if X_val:
            if not isinstance(X_val, pd.DataFrame):
                X_val = pd.DataFrame(X_val)
            if isinstance(y_val, pd.Series):
                y_val = y_val.values

        self.data_module = MambularDataModule(
            preprocessor=self.preprocessor,
            batch_size=batch_size,
            shuffle=shuffle,
            X_val=X_val,
            y_val=y_val,
            val_size=val_size,
            random_state=random_state,
            regression=True,
            **dataloader_kwargs
        )

        self.data_module.preprocess_data(
            X, y, X_val, y_val, val_size=val_size, random_state=random_state
        )

        self.model = TaskModel(
            model_class=self.base_model,
            config=self.config,
            cat_feature_info=self.data_module.cat_feature_info,
            num_feature_info=self.data_module.num_feature_info,
            lr=lr,
            lr_patience=lr_patience,
            lr_factor=factor,
            weight_decay=weight_decay,
        )

        self.built = True

        return self

    def get_number_of_params(self, requires_grad=True):
        """
        Calculate the number of parameters in the model.

        Parameters
        ----------
        requires_grad : bool, optional
            If True, only count the parameters that require gradients (trainable parameters).
            If False, count all parameters. Default is True.

        Returns
        -------
        int
            The total number of parameters in the model.

        Raises
        ------
        ValueError
            If the model has not been built prior to calling this method.
        """
        if not self.built:
            raise ValueError(
                "The model must be built before the number of parameters can be estimated"
            )
        else:
            if requires_grad:
                return sum(
                    p.numel() for p in self.model.parameters() if p.requires_grad
                )
            else:
                return sum(p.numel() for p in self.model.parameters())

    def fit(
        self,
        X,
        y,
        val_size: float = 0.2,
        X_val=None,
        y_val=None,
        max_epochs: int = 100,
        random_state: int = 101,
        batch_size: int = 128,
        shuffle: bool = True,
        patience: int = 15,
        monitor: str = "val_loss",
        mode: str = "min",
        lr: float = 1e-4,
        lr_patience: int = 10,
        factor: float = 0.1,
        weight_decay: float = 1e-06,
        checkpoint_path="model_checkpoints",
        dataloader_kwargs={},
        rebuild=True,
        **trainer_kwargs
    ):
        """
        Trains the regression model using the provided training data. Optionally, a separate validation set can be used.

        Parameters
        ----------
        X : DataFrame or array-like, shape (n_samples, n_features)
            The training input samples.
        y : array-like, shape (n_samples,) or (n_samples, n_targets)
            The target values (real numbers).
        val_size : float, default=0.2
            The proportion of the dataset to include in the validation split if `X_val` is None. Ignored if `X_val` is provided.
        X_val : DataFrame or array-like, shape (n_samples, n_features), optional
            The validation input samples. If provided, `X` and `y` are not split and this data is used for validation.
        y_val : array-like, shape (n_samples,) or (n_samples, n_targets), optional
            The validation target values. Required if `X_val` is provided.
        max_epochs : int, default=100
            Maximum number of epochs for training.
        random_state : int, default=101
            Controls the shuffling applied to the data before applying the split.
        batch_size : int, default=64
            Number of samples per gradient update.
        shuffle : bool, default=True
            Whether to shuffle the training data before each epoch.
        patience : int, default=10
            Number of epochs with no improvement on the validation loss to wait before early stopping.
        monitor : str, default="val_loss"
            The metric to monitor for early stopping.
        mode : str, default="min"
            Whether the monitored metric should be minimized (`min`) or maximized (`max`).
        lr : float, default=1e-3
            Learning rate for the optimizer.
        lr_patience : int, default=10
            Number of epochs with no improvement on the validation loss to wait before reducing the learning rate.
        factor : float, default=0.1
            Factor by which the learning rate will be reduced.
        weight_decay : float, default=0.025
            Weight decay (L2 penalty) coefficient.
        checkpoint_path : str, default="model_checkpoints"
            Path where the checkpoints are being saved.
        dataloader_kwargs: dict, default={}
            The kwargs for the pytorch dataloader class.
        **trainer_kwargs : Additional keyword arguments for PyTorch Lightning's Trainer class.


        Returns
        -------
        self : object
            The fitted regressor.
        """
        if rebuild:
            if not isinstance(X, pd.DataFrame):
                X = pd.DataFrame(X)
            if isinstance(y, pd.Series):
                y = y.values
            if X_val:
                if not isinstance(X_val, pd.DataFrame):
                    X_val = pd.DataFrame(X_val)
                if isinstance(y_val, pd.Series):
                    y_val = y_val.values

            self.data_module = MambularDataModule(
                preprocessor=self.preprocessor,
                batch_size=batch_size,
                shuffle=shuffle,
                X_val=X_val,
                y_val=y_val,
                val_size=val_size,
                random_state=random_state,
                regression=True,
                **dataloader_kwargs
            )

            self.data_module.preprocess_data(
                X, y, X_val, y_val, val_size=val_size, random_state=random_state
            )

            self.model = TaskModel(
                model_class=self.base_model,
                config=self.config,
                cat_feature_info=self.data_module.cat_feature_info,
                num_feature_info=self.data_module.num_feature_info,
                lr=lr,
                lr_patience=lr_patience,
                lr_factor=factor,
                weight_decay=weight_decay,
            )

        else:
            assert self.built, "The model must be built before calling the fit method."

        early_stop_callback = EarlyStopping(
            monitor=monitor, min_delta=0.00, patience=patience, verbose=False, mode=mode
        )

        checkpoint_callback = ModelCheckpoint(
            monitor="val_loss",  # Adjust according to your validation metric
            mode="min",
            save_top_k=1,
            dirpath=checkpoint_path,  # Specify the directory to save checkpoints
            filename="best_model",
        )

        # Initialize the trainer and train the model
        self.trainer = pl.Trainer(
            max_epochs=max_epochs,
            callbacks=[
                early_stop_callback,
                checkpoint_callback,
                ModelSummary(max_depth=2),
            ],
            **trainer_kwargs
        )
        self.trainer.fit(self.model, self.data_module)

        best_model_path = checkpoint_callback.best_model_path
        if best_model_path:
            checkpoint = torch.load(best_model_path)
            self.model.load_state_dict(checkpoint["state_dict"])

        return self

    def predict(self, X):
        """
        Predicts target values for the given input samples.

        Parameters
        ----------
        X : DataFrame or array-like, shape (n_samples, n_features)
            The input samples for which to predict target values.


        Returns
        -------
        predictions : ndarray, shape (n_samples,) or (n_samples, n_outputs)
            The predicted target values.
        """
        # Ensure model and data module are initialized
        if self.model is None or self.data_module is None:
            raise ValueError("The model or data module has not been fitted yet.")

        # Preprocess the data using the data module
        cat_tensors, num_tensors = self.data_module.preprocess_test_data(X)

        # Move tensors to appropriate device
        device = next(self.model.parameters()).device
        if isinstance(cat_tensors, list):
            cat_tensors = [tensor.to(device) for tensor in cat_tensors]
        else:
            cat_tensors = cat_tensors.to(device)

        if isinstance(num_tensors, list):
            num_tensors = [tensor.to(device) for tensor in num_tensors]
        else:
            num_tensors = num_tensors.to(device)

        # Set model to evaluation mode
        self.model.eval()

        # Perform inference
        with torch.no_grad():
            predictions = self.model(num_features=num_tensors, cat_features=cat_tensors)

        # Convert predictions to NumPy array and return
        return predictions.cpu().numpy()

    def evaluate(self, X, y_true, metrics=None):
        """
        Evaluate the model on the given data using specified metrics.

        Parameters
        ----------
        X : array-like or pd.DataFrame of shape (n_samples, n_features)
            The input samples to predict.
        y_true : array-like of shape (n_samples,) or (n_samples, n_outputs)
            The true target values against which to evaluate the predictions.
        metrics : dict
            A dictionary where keys are metric names and values are the metric functions.


        Notes
        -----
        This method uses the `predict` method to generate predictions and computes each metric.


        Examples
        --------
        >>> from sklearn.metrics import mean_squared_error, r2_score
        >>> from sklearn.model_selection import train_test_split
        >>> from mambular.models import MambularRegressor
        >>> metrics = {
        ...     'Mean Squared Error': mean_squared_error,
        ...     'R2 Score': r2_score
        ... }
        >>> # Assuming 'X_test' and 'y_test' are your test dataset and labels
        >>> # Evaluate using the specified metrics
        >>> results = regressor.evaluate(X_test, y_test, metrics=metrics)


        Returns
        -------
        scores : dict
            A dictionary with metric names as keys and their corresponding scores as values.
        """
        if metrics is None:
            metrics = {"Mean Squared Error": mean_squared_error}

        # Generate predictions using the trained model
        predictions = self.predict(X)

        # Initialize dictionary to store results
        scores = {}

        # Compute each metric
        for metric_name, metric_func in metrics.items():
            scores[metric_name] = metric_func(y_true, predictions)

        return scores

    def score(self, X, y, metric=mean_squared_error):
        """
        Calculate the score of the model using the specified metric.

        Parameters
        ----------
        X : array-like or pd.DataFrame of shape (n_samples, n_features)
            The input samples to predict.
        y : array-like of shape (n_samples,) or (n_samples, n_outputs)
            The true target values against which to evaluate the predictions.
        metric : callable, default=mean_squared_error
            The metric function to use for evaluation. Must be a callable with the signature `metric(y_true, y_pred)`.

        Returns
        -------
        score : float
            The score calculated using the specified metric.
        """
        predictions = self.predict(X)
        return metric(y, predictions)<|MERGE_RESOLUTION|>--- conflicted
+++ resolved
@@ -47,12 +47,6 @@
                 UserWarning,
             )
 
-<<<<<<< HEAD
-        self.base_model = model
-        self.built = False
-
-=======
->>>>>>> cc92798d
     def get_params(self, deep=True):
         """
         Get parameters for this estimator.
