# PEP0440 compatible formatted version, see:
# https://www.python.org/dev/peps/pep-0440/
#
# Generic release markers:
#   X.Y.0   # For first release after an increment in Y
#   X.Y.Z   # For bugfix releases
#
# Admissible pre-release markers:
#   X.Y.ZaN   # Alpha release
#   X.Y.ZbN   # Beta release
#   X.Y.ZrcN  # Release Candidate
#   X.Y.Z     # Final release
#
# Dev branch marker is: 'X.Y.dev' or 'X.Y.devN' where N is an integer.
# 'X.Y.dev0' is the canonical version of 'X.Y.dev'
#

# The following line *must* be the last in the module, exactly as formatted:

<<<<<<< HEAD
__version__ = "1.4.0"
=======
__version__ = "1.3.2"
>>>>>>> fdbb12b1
<|MERGE_RESOLUTION|>--- conflicted
+++ resolved
@@ -17,8 +17,4 @@
 
 # The following line *must* be the last in the module, exactly as formatted:
 
-<<<<<<< HEAD
 __version__ = "1.4.0"
-=======
-__version__ = "1.3.2"
->>>>>>> fdbb12b1
